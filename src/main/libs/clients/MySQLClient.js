--- conflicted
+++ resolved
@@ -113,11 +113,7 @@
          ssl: null
       };
 
-<<<<<<< HEAD
-      if (this._params.database?.length) dbConfig.database = this._params.database;
-=======
       if (this._params.schema?.length) dbConfig.database = this._params.schema;
->>>>>>> 04fa3208
 
       if (this._params.ssl) dbConfig.ssl = { ...this._params.ssl };
 
@@ -131,12 +127,8 @@
          dbConfig.port = this._tunnel.localPort;
       }
 
-<<<<<<< HEAD
-      if (!this._poolSize) this._connection = await mysql.createConnection(dbConfig);
-=======
       if (!this._poolSize)
          this._connection = await mysql.createConnection(dbConfig);
->>>>>>> 04fa3208
       else {
          this._connection = mysql.createPool({
             ...dbConfig,
