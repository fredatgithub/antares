--- conflicted
+++ resolved
@@ -70,7 +70,6 @@
 import Schema from '@/ipc-api/Schema';
 import BaseSelect from '@/components/BaseSelect.vue';
 
-<<<<<<< HEAD
 const props = defineProps({
    selectedSchema: String
 });
@@ -97,51 +96,6 @@
 
 const updateSchema = async () => {
    if (database.value.collation !== database.value.prevCollation) {
-=======
-export default {
-   name: 'ModalEditSchema',
-   components: {
-      BaseSelect
-   },
-   props: {
-      selectedSchema: String
-   },
-   emits: ['close'],
-   setup () {
-      const { addNotification } = useNotificationsStore();
-      const workspacesStore = useWorkspacesStore();
-
-      const { getSelected: selectedWorkspace } = storeToRefs(workspacesStore);
-
-      const { getWorkspace, getDatabaseVariable } = workspacesStore;
-
-      return {
-         addNotification,
-         selectedWorkspace,
-         getWorkspace,
-         getDatabaseVariable
-      };
-   },
-   data () {
-      return {
-         database: {
-            name: '',
-            prevName: '',
-            collation: ''
-         }
-      };
-   },
-   computed: {
-      collations () {
-         return this.getWorkspace(this.selectedWorkspace).collations;
-      },
-      defaultCollation () {
-         return this.getDatabaseVariable(this.selectedWorkspace, 'collation_server').value || '';
-      }
-   },
-   async created () {
-      let actualCollation;
->>>>>>> 34e8d3e5
       try {
          const { status, response } = await Schema.updateSchema({
             uid: selectedWorkspace.value,
