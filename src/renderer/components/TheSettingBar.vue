<template>
   <div id="settingbar">
      <div class="settingbar-top-elements">
         <SettingBarContext
            v-if="isContext"
            :context-event="contextEvent"
            :context-connection="contextConnection"
            @close-context="isContext = false"
         />
         <ul class="settingbar-elements">
            <Draggable
               v-model="connections"
               :item-key="'uid'"
               @start="isDragging = true"
               @end="dragStop"
            >
               <template #item="{element}">
                  <li
                     :draggable="true"
                     class="settingbar-element btn btn-link ex-tooltip"
                     :class="{'selected': element.uid === selectedWorkspace}"
                     @click.stop="selectWorkspace(element.uid)"
                     @contextmenu.prevent="contextMenu($event, element)"
                     @mouseover.self="tooltipPosition"
                  >
                     <i class="settingbar-element-icon dbi" :class="`dbi-${element.client} ${getStatusBadge(element.uid)}`" />
                     <span v-if="!isDragging" class="ex-tooltip-content">{{ getConnectionName(element.uid) }}</span>
                  </li>
               </template>
            </Draggable>
            <li
               class="settingbar-element btn btn-link ex-tooltip"
               :class="{'selected': 'NEW' === selectedWorkspace}"
               @click="selectWorkspace('NEW')"
               @mouseover.self="tooltipPosition"
            >
               <i class="settingbar-element-icon mdi mdi-24px mdi-plus text-light" />
               <span class="ex-tooltip-content">{{ $t('message.addConnection') }}</span>
            </li>
         </ul>
      </div>

      <div class="settingbar-bottom-elements">
         <ul class="settingbar-elements">
            <li class="settingbar-element btn btn-link ex-tooltip" @click="showScratchpad">
               <i class="settingbar-element-icon mdi mdi-24px mdi-notebook-edit-outline text-light" />
               <span class="ex-tooltip-content">{{ $t('word.scratchpad') }}</span>
            </li>
            <li class="settingbar-element btn btn-link ex-tooltip" @click="showSettingModal('general')">
               <i class="settingbar-element-icon mdi mdi-24px mdi-cog text-light" :class="{' badge badge-update': hasUpdates}" />
               <span class="ex-tooltip-content">{{ $t('word.settings') }}</span>
            </li>
         </ul>
      </div>
   </div>
</template>

<script setup lang="ts">
import { ref, Ref, computed } from 'vue';
import { storeToRefs } from 'pinia';
import { useApplicationStore } from '@/stores/application';
import { useConnectionsStore } from '@/stores/connections';
import { useWorkspacesStore } from '@/stores/workspaces';
import * as Draggable from 'vuedraggable';
import SettingBarContext from '@/components/SettingBarContext.vue';
import { ConnectionParams } from 'common/interfaces/antares';

const applicationStore = useApplicationStore();
const connectionsStore = useConnectionsStore();
const workspacesStore = useWorkspacesStore();

const { updateStatus } = storeToRefs(applicationStore);
const { connections: getConnections } = storeToRefs(connectionsStore);
const { getSelected: selectedWorkspace } = storeToRefs(workspacesStore);

const { showSettingModal, showScratchpad } = applicationStore;
const { getConnectionName, updateConnections } = connectionsStore;
const { getWorkspace, selectWorkspace } = workspacesStore;

const isContext: Ref<boolean> = ref(false);
const isDragging: Ref<boolean> = ref(false);
const contextEvent: Ref<MouseEvent> = ref(null);
const contextConnection: Ref<ConnectionParams> = ref(null);

const connections = computed({
   get () {
      return getConnections.value;
   },
   set (value: ConnectionParams[]) {
      updateConnections(value);
   }
});

const hasUpdates = computed(() => ['available', 'downloading', 'downloaded', 'link'].includes(updateStatus.value));

<<<<<<< HEAD
const contextMenu = (event: MouseEvent, connection: ConnectionParams) => {
   contextEvent.value = event;
   contextConnection.value = connection;
   isContext.value = true;
};
=======
      return {
         applicationStore,
         updateStatus,
         showSettingModal,
         showScratchpad,
         getConnections,
         getConnectionName,
         updateConnections,
         selectedWorkspace,
         getWorkspace,
         selectWorkspace
      };
   },
   data () {
      return {
         dragElement: null,
         isLinux: process.platform === 'linux',
         isContext: false,
         isDragging: false,
         contextEvent: null,
         contextConnection: {},
         scale: 0
      };
   },
   computed: {
      connections: {
         get () {
            return this.getConnections;
         },
         set (value) {
            this.updateConnections(value);
         }
      },
      hasUpdates () {
         return ['available', 'downloading', 'downloaded', 'link'].includes(this.updateStatus);
      }
   },
   methods: {
      contextMenu (event, connection) {
         this.contextEvent = event;
         this.contextConnection = connection;
         this.isContext = true;
      },
      workspaceName (connection) {
         return connection.ask ? '' : `${connection.user + '@'}${connection.host}:${connection.port}`;
      },
      tooltipPosition (e) {
         const el = e.target ? e.target : e;
         const fromTop = this.isLinux 
            ? window.scrollY + el.getBoundingClientRect().top + (el.offsetHeight / 4)
            : window.scrollY + el.getBoundingClientRect().top - (el.offsetHeight / 4)
         el.querySelector('.ex-tooltip-content').style.top = `${fromTop}px`;
      },
      getStatusBadge (uid) {
         if (this.getWorkspace(uid)) {
            const status = this.getWorkspace(uid).connectionStatus;
>>>>>>> c37138c6

const tooltipPosition = (e: Event) => {
   const el = e.target ? e.target : e;
   const fromTop = window.scrollY + (el as HTMLElement).getBoundingClientRect().top - ((el as HTMLElement).offsetHeight / 4);
   (el as HTMLElement).querySelector<HTMLElement>('.ex-tooltip-content').style.top = `${fromTop}px`;
};

const getStatusBadge = (uid: string) => {
   if (getWorkspace(uid)) {
      const status = getWorkspace(uid).connectionStatus;

      switch (status) {
         case 'connected':
            return 'badge badge-connected';
         case 'connecting':
            return 'badge badge-connecting';
         case 'failed':
            return 'badge badge-failed';
         default:
            return '';
      }
   }
};

// eslint-disable-next-line @typescript-eslint/no-explicit-any
const dragStop = (e: any) => { // TODO: temp
   isDragging.value = false;

   setTimeout(() => {
      tooltipPosition(e.originalEvent.target.parentNode);
   }, 200);
};
</script>

<style lang="scss">
  #settingbar {
    width: $settingbar-width;
    height: calc(100vh - #{$excluding-size});
    display: flex;
    flex-direction: column;
    justify-content: space-between;
    align-items: center;
    padding: 0;
    z-index: 9;

    .settingbar-top-elements {
      overflow-x: hidden;
      overflow-y: overlay;
      max-height: calc((100vh - 3.5rem) - #{$excluding-size});

      &::-webkit-scrollbar {
        width: 3px;
      }
    }

    .settingbar-bottom-elements {
      padding-top: 0.5rem;
      z-index: 1;
    }

    .settingbar-elements {
      list-style: none;
      text-align: center;
      width: $settingbar-width;
      padding: 0;
      margin: 0;

      .settingbar-element {
        height: $settingbar-width;
        width: 100%;
        margin: 0;
        opacity: 0.5;
        transition: opacity 0.2s;
        display: flex;
        align-items: center;
        justify-content: flex-start;
        border-radius: 0;
        padding: 0;

        &:hover {
          opacity: 1;
        }

        &.selected {
          opacity: 1;

          &::before {
            height: $settingbar-width;
          }
        }

        &::before {
          content: "";
          height: 0;
          width: 3px;
          transition: height 0.2s;
          background-color: $primary-color;
          border-radius: $border-radius;
        }

        .settingbar-element-icon {
          margin: 0 auto;

          &.badge::after {
            bottom: -10px;
            right: 0;
            position: absolute;
          }

          &.badge-update::after {
            bottom: initial;
          }
        }
      }
    }
  }

  .ex-tooltip {// Because both overflow-x: visible and overflow-y:auto are evil!!!
    .ex-tooltip-content {
      z-index: 999;
      visibility: hidden;
      opacity: 0;
      display: block;
      position: absolute;
      text-align: center;
      margin: 0 0 0 calc(#{$settingbar-width} - 5px);
      left: 0;
      padding: 0.2rem 0.4rem;
      font-size: 0.7rem;
      background: rgba(48, 55, 66, 0.95);
      border-radius: $border-radius;
      color: #fff;
      max-width: 320px;
      pointer-events: none;
      text-overflow: ellipsis;
      overflow: hidden;
      transition: opacity 0.2s;
    }

    &.sortable-chosen {
      .ex-tooltip-content {
        opacity: 0 !important;
      }
    }

    &:hover:not(.selected) .ex-tooltip-content {
      visibility: visible;
      opacity: 1;
    }
  }
</style><|MERGE_RESOLUTION|>--- conflicted
+++ resolved
@@ -77,6 +77,7 @@
 const { getConnectionName, updateConnections } = connectionsStore;
 const { getWorkspace, selectWorkspace } = workspacesStore;
 
+const isLinux = process.platform === 'linux';
 const isContext: Ref<boolean> = ref(false);
 const isDragging: Ref<boolean> = ref(false);
 const contextEvent: Ref<MouseEvent> = ref(null);
@@ -93,74 +94,17 @@
 
 const hasUpdates = computed(() => ['available', 'downloading', 'downloaded', 'link'].includes(updateStatus.value));
 
-<<<<<<< HEAD
 const contextMenu = (event: MouseEvent, connection: ConnectionParams) => {
    contextEvent.value = event;
    contextConnection.value = connection;
    isContext.value = true;
 };
-=======
-      return {
-         applicationStore,
-         updateStatus,
-         showSettingModal,
-         showScratchpad,
-         getConnections,
-         getConnectionName,
-         updateConnections,
-         selectedWorkspace,
-         getWorkspace,
-         selectWorkspace
-      };
-   },
-   data () {
-      return {
-         dragElement: null,
-         isLinux: process.platform === 'linux',
-         isContext: false,
-         isDragging: false,
-         contextEvent: null,
-         contextConnection: {},
-         scale: 0
-      };
-   },
-   computed: {
-      connections: {
-         get () {
-            return this.getConnections;
-         },
-         set (value) {
-            this.updateConnections(value);
-         }
-      },
-      hasUpdates () {
-         return ['available', 'downloading', 'downloaded', 'link'].includes(this.updateStatus);
-      }
-   },
-   methods: {
-      contextMenu (event, connection) {
-         this.contextEvent = event;
-         this.contextConnection = connection;
-         this.isContext = true;
-      },
-      workspaceName (connection) {
-         return connection.ask ? '' : `${connection.user + '@'}${connection.host}:${connection.port}`;
-      },
-      tooltipPosition (e) {
-         const el = e.target ? e.target : e;
-         const fromTop = this.isLinux 
-            ? window.scrollY + el.getBoundingClientRect().top + (el.offsetHeight / 4)
-            : window.scrollY + el.getBoundingClientRect().top - (el.offsetHeight / 4)
-         el.querySelector('.ex-tooltip-content').style.top = `${fromTop}px`;
-      },
-      getStatusBadge (uid) {
-         if (this.getWorkspace(uid)) {
-            const status = this.getWorkspace(uid).connectionStatus;
->>>>>>> c37138c6
 
 const tooltipPosition = (e: Event) => {
    const el = e.target ? e.target : e;
-   const fromTop = window.scrollY + (el as HTMLElement).getBoundingClientRect().top - ((el as HTMLElement).offsetHeight / 4);
+   const fromTop = isLinux
+      ? window.scrollY + (el as HTMLElement).getBoundingClientRect().top + ((el as HTMLElement).offsetHeight / 4)
+      : window.scrollY + (el as HTMLElement).getBoundingClientRect().top - ((el as HTMLElement).offsetHeight / 4);
    (el as HTMLElement).querySelector<HTMLElement>('.ex-tooltip-content').style.top = `${fromTop}px`;
 };
 
