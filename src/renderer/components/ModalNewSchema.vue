--- conflicted
+++ resolved
@@ -71,22 +71,10 @@
 import { useNotificationsStore } from '@/stores/notifications';
 import { useWorkspacesStore } from '@/stores/workspaces';
 import Schema from '@/ipc-api/Schema';
-<<<<<<< HEAD
+import BaseSelect from '@/components/BaseSelect.vue';
 
 const { addNotification } = useNotificationsStore();
 const workspacesStore = useWorkspacesStore();
-=======
-import { storeToRefs } from 'pinia';
-import BaseSelect from '@/components/BaseSelect.vue';
-
-export default {
-   name: 'ModalNewSchema',
-   components: { BaseSelect },
-   emits: ['reload', 'close'],
-   setup () {
-      const { addNotification } = useNotificationsStore();
-      const workspacesStore = useWorkspacesStore();
->>>>>>> 34e8d3e5
 
 const { getSelected: selectedWorkspace } = storeToRefs(workspacesStore);
 
