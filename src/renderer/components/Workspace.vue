--- conflicted
+++ resolved
@@ -325,11 +325,7 @@
             />
             <WorkspaceTabTable
                v-else-if="['temp-data', 'data'].includes(tab.type)"
-<<<<<<< HEAD
-               :key="tab.uid+'_data'"
-=======
                v-once
->>>>>>> c37138c6
                :tab-uid="tab.uid"
                :connection="connection"
                :is-selected="selectedTab === tab.uid"
@@ -339,10 +335,6 @@
             />
             <WorkspaceTabNewTable
                v-else-if="tab.type === 'new-table'"
-<<<<<<< HEAD
-               :key="tab.uid+'_new-table'"
-=======
->>>>>>> c37138c6
                :tab-uid="tab.uid"
                :tab="tab"
                :connection="connection"
@@ -351,10 +343,6 @@
             />
             <WorkspaceTabPropsTable
                v-else-if="tab.type === 'table-props'"
-<<<<<<< HEAD
-               :key="tab.uid+'_table-props'"
-=======
->>>>>>> c37138c6
                :tab-uid="tab.uid"
                :connection="connection"
                :is-selected="selectedTab === tab.uid"
@@ -363,10 +351,6 @@
             />
             <WorkspaceTabNewView
                v-else-if="tab.type === 'new-view'"
-<<<<<<< HEAD
-               :key="tab.uid+'_new-view'"
-=======
->>>>>>> c37138c6
                :tab-uid="tab.uid"
                :tab="tab"
                :connection="connection"
@@ -375,10 +359,6 @@
             />
             <WorkspaceTabPropsView
                v-else-if="tab.type === 'view-props'"
-<<<<<<< HEAD
-               :key="tab.uid+'_view-props'"
-=======
->>>>>>> c37138c6
                :tab-uid="tab.uid"
                :is-selected="selectedTab === tab.uid"
                :connection="connection"
@@ -387,10 +367,6 @@
             />
             <WorkspaceTabNewTrigger
                v-else-if="tab.type === 'new-trigger'"
-<<<<<<< HEAD
-               :key="tab.uid+'_new-trigger'"
-=======
->>>>>>> c37138c6
                :tab-uid="tab.uid"
                :tab="tab"
                :connection="connection"
@@ -400,10 +376,6 @@
             />
             <WorkspaceTabPropsTrigger
                v-else-if="['temp-trigger-props', 'trigger-props'].includes(tab.type)"
-<<<<<<< HEAD
-               :key="tab.uid+'_trigger-props'"
-=======
->>>>>>> c37138c6
                :tab-uid="tab.uid"
                :connection="connection"
                :is-selected="selectedTab === tab.uid"
@@ -412,10 +384,6 @@
             />
             <WorkspaceTabNewTriggerFunction
                v-else-if="tab.type === 'new-trigger-function'"
-<<<<<<< HEAD
-               :key="tab.uid+'_new-trigger-function'"
-=======
->>>>>>> c37138c6
                :tab-uid="tab.uid"
                :tab="tab"
                :connection="connection"
@@ -425,10 +393,6 @@
             />
             <WorkspaceTabPropsTriggerFunction
                v-else-if="['temp-trigger-function-props', 'trigger-function-props'].includes(tab.type)"
-<<<<<<< HEAD
-               :key="tab.uid+'_trigger-function-props'"
-=======
->>>>>>> c37138c6
                :tab-uid="tab.uid"
                :connection="connection"
                :is-selected="selectedTab === tab.uid"
@@ -437,10 +401,6 @@
             />
             <WorkspaceTabNewRoutine
                v-else-if="tab.type === 'new-routine'"
-<<<<<<< HEAD
-               :key="tab.uid+'_new-routine'"
-=======
->>>>>>> c37138c6
                :tab-uid="tab.uid"
                :tab="tab"
                :connection="connection"
@@ -450,10 +410,6 @@
             />
             <WorkspaceTabPropsRoutine
                v-else-if="['temp-routine-props', 'routine-props'].includes(tab.type)"
-<<<<<<< HEAD
-               :key="tab.uid+'_routine-props'"
-=======
->>>>>>> c37138c6
                :tab-uid="tab.uid"
                :connection="connection"
                :is-selected="selectedTab === tab.uid"
@@ -462,10 +418,6 @@
             />
             <WorkspaceTabNewFunction
                v-else-if="tab.type === 'new-function'"
-<<<<<<< HEAD
-               :key="tab.uid+'_new-function'"
-=======
->>>>>>> c37138c6
                :tab-uid="tab.uid"
                :tab="tab"
                :connection="connection"
@@ -475,10 +427,6 @@
             />
             <WorkspaceTabPropsFunction
                v-else-if="['temp-function-props', 'function-props'].includes(tab.type)"
-<<<<<<< HEAD
-               :key="tab.uid+'_function-props'"
-=======
->>>>>>> c37138c6
                :tab-uid="tab.uid"
                :connection="connection"
                :is-selected="selectedTab === tab.uid"
@@ -487,10 +435,6 @@
             />
             <WorkspaceTabNewScheduler
                v-else-if="tab.type === 'new-scheduler'"
-<<<<<<< HEAD
-               :key="tab.uid+'_new-scheduler'"
-=======
->>>>>>> c37138c6
                :tab-uid="tab.uid"
                :tab="tab"
                :connection="connection"
@@ -500,10 +444,6 @@
             />
             <WorkspaceTabPropsScheduler
                v-else-if="['temp-scheduler-props', 'scheduler-props'].includes(tab.type)"
-<<<<<<< HEAD
-               :key="tab.uid+'_scheduler-props'"
-=======
->>>>>>> c37138c6
                :tab-uid="tab.uid"
                :connection="connection"
                :is-selected="selectedTab === tab.uid"
@@ -534,7 +474,6 @@
 import { storeToRefs } from 'pinia';
 import * as Draggable from 'vuedraggable';
 import Connection from '@/ipc-api/Connection';
-<<<<<<< HEAD
 import { useWorkspacesStore, WorkspaceTab } from '@/stores/workspaces';
 import { ConnectionParams } from 'common/interfaces/antares';
 
@@ -648,262 +587,6 @@
       const currentTab = getSelectedTab();
       if (currentTab)
          closeTab(currentTab);
-=======
-import { useWorkspacesStore } from '@/stores/workspaces';
-
-import WorkspaceEmptyState from '@/components/WorkspaceEmptyState';
-import WorkspaceExploreBar from '@/components/WorkspaceExploreBar';
-import WorkspaceEditConnectionPanel from '@/components/WorkspaceEditConnectionPanel';
-import WorkspaceTabQuery from '@/components/WorkspaceTabQuery';
-import WorkspaceTabTable from '@/components/WorkspaceTabTable';
-
-import WorkspaceTabNewTable from '@/components/WorkspaceTabNewTable';
-import WorkspaceTabNewView from '@/components/WorkspaceTabNewView';
-import WorkspaceTabNewTrigger from '@/components/WorkspaceTabNewTrigger';
-import WorkspaceTabNewRoutine from '@/components/WorkspaceTabNewRoutine';
-import WorkspaceTabNewFunction from '@/components/WorkspaceTabNewFunction';
-import WorkspaceTabNewScheduler from '@/components/WorkspaceTabNewScheduler';
-import WorkspaceTabNewTriggerFunction from '@/components/WorkspaceTabNewTriggerFunction';
-
-import WorkspaceTabPropsTable from '@/components/WorkspaceTabPropsTable';
-import WorkspaceTabPropsView from '@/components/WorkspaceTabPropsView';
-import WorkspaceTabPropsTrigger from '@/components/WorkspaceTabPropsTrigger';
-import WorkspaceTabPropsTriggerFunction from '@/components/WorkspaceTabPropsTriggerFunction';
-import WorkspaceTabPropsRoutine from '@/components/WorkspaceTabPropsRoutine';
-import WorkspaceTabPropsFunction from '@/components/WorkspaceTabPropsFunction';
-import WorkspaceTabPropsScheduler from '@/components/WorkspaceTabPropsScheduler';
-import ModalProcessesList from '@/components/ModalProcessesList';
-import ModalDiscardChanges from '@/components/ModalDiscardChanges';
-
-export default {
-   name: 'Workspace',
-   components: {
-      Draggable,
-      WorkspaceEmptyState,
-      WorkspaceExploreBar,
-      WorkspaceEditConnectionPanel,
-      WorkspaceTabQuery,
-      WorkspaceTabTable,
-      WorkspaceTabNewTable,
-      WorkspaceTabPropsTable,
-      WorkspaceTabNewView,
-      WorkspaceTabPropsView,
-      WorkspaceTabNewTrigger,
-      WorkspaceTabPropsTrigger,
-      WorkspaceTabNewTriggerFunction,
-      WorkspaceTabPropsTriggerFunction,
-      WorkspaceTabNewRoutine,
-      WorkspaceTabNewFunction,
-      WorkspaceTabPropsRoutine,
-      WorkspaceTabPropsFunction,
-      WorkspaceTabNewScheduler,
-      WorkspaceTabPropsScheduler,
-      ModalProcessesList,
-      ModalDiscardChanges
-   },
-   props: {
-      connection: Object
-   },
-   setup () {
-      const workspacesStore = useWorkspacesStore();
-
-      const { getSelected: selectedWorkspace } = storeToRefs(workspacesStore);
-
-      const {
-         getWorkspace,
-         addWorkspace,
-         connectWorkspace,
-         removeConnected,
-         selectTab,
-         newTab,
-         removeTab,
-         updateTabs,
-         selectNextTab,
-         selectPrevTab
-      } = workspacesStore;
-
-      return {
-         selectedWorkspace,
-         getWorkspace,
-         addWorkspace,
-         connectWorkspace,
-         removeConnected,
-         selectTab,
-         newTab,
-         removeTab,
-         updateTabs,
-         selectNextTab,
-         selectPrevTab
-      };
-   },
-   data () {
-      return {
-         hasWheelEvent: false,
-         isProcessesModal: false,
-         unsavedTab: null
-      };
-   },
-   computed: {
-      workspace () {
-         return this.getWorkspace(this.connection.uid);
-      },
-      draggableTabs: {
-         get () {
-            return this.workspace.tabs;
-         },
-         set (val) {
-            this.updateTabs({ uid: this.connection.uid, tabs: val });
-         }
-      },
-      isSelected () {
-         return this.selectedWorkspace === this.connection.uid;
-      },
-      isSettingSupported () {
-         if (this.workspace.breadcrumbs.table && this.workspace.customizations.tableSettings) return true;
-         if (this.workspace.breadcrumbs.view && this.workspace.customizations.viewSettings) return true;
-         if (this.workspace.breadcrumbs.trigger && this.workspace.customizations.triggerSettings) return true;
-         if (this.workspace.breadcrumbs.procedure && this.workspace.customizations.routineSettings) return true;
-         if (this.workspace.breadcrumbs.function && this.workspace.customizations.functionSettings) return true;
-         if (this.workspace.breadcrumbs.triggerFunction && this.workspace.customizations.functionSettings) return true;
-         if (this.workspace.breadcrumbs.scheduler && this.workspace.customizations.schedulerSettings) return true;
-         return false;
-      },
-      selectedTab () {
-         return this.workspace ? this.workspace.selectedTab : null;
-      },
-      queryTabs () {
-         return this.workspace ? this.workspace.tabs.filter(tab => tab.type === 'query') : [];
-      },
-      schemaChild () {
-         for (const key in this.workspace.breadcrumbs) {
-            if (key === 'schema') continue;
-            if (this.workspace.breadcrumbs[key]) return this.workspace.breadcrumbs[key];
-         }
-         return false;
-      },
-      hasTools () {
-         if (!this.workspace.customizations) return false;
-         else {
-            return this.workspace.customizations.processesList ||
-            this.workspace.customizations.usersManagement ||
-            this.workspace.customizations.variables;
-         }
-      }
-   },
-   watch: {
-      queryTabs: {
-         handler (newVal, oldVal) {
-            if (newVal.length > oldVal.length) {
-               setTimeout(() => {
-                  const scroller = this.$refs.tabWrap;
-                  if (scroller) scroller.$el.scrollLeft = scroller.$el.scrollWidth;
-               }, 0);
-            }
-         },
-         deep: true
-      }
-   },
-   async created () {
-      window.addEventListener('keydown', this.onKey);
-      await this.addWorkspace(this.connection.uid);
-      const isInitiated = await Connection.checkConnection(this.connection.uid);
-      if (isInitiated)
-         this.connectWorkspace(this.connection);
-   },
-   beforeUnmount () {
-      window.removeEventListener('keydown', this.onKey);
-   },
-   methods: {
-      addQueryTab () {
-         this.newTab({ uid: this.connection.uid, type: 'query' });
-      },
-      getSelectedTab () {
-         return this.workspace.tabs.find(tab => tab.uid === this.selectedTab);
-      },
-      onKey (e) {
-         e.stopPropagation();
-
-         if (!this.isSelected)
-            return;
-
-         if ((e.ctrlKey || e.metaKey) && e.keyCode === 84 && !e.altKey) { // CTRL|Command + t
-            this.addQueryTab();
-         }
-
-         if ((e.ctrlKey || e.metaKey) && e.keyCode === 87 && !e.altKey) { // CTRL|Command + w
-            const currentTab = this.getSelectedTab();
-            if (currentTab)
-               this.closeTab(currentTab);
-         }
-
-         // select next tab
-         if (e.altKey && (e.ctrlKey || e.metaKey) && e.key === 'ArrowRight')
-            this.selectNextTab({ uid: this.connection.uid });
-
-         // select prev tab
-         if (e.altKey && (e.ctrlKey || e.metaKey) && e.key === 'ArrowLeft')
-            this.selectPrevTab({ uid: this.connection.uid });
-
-         // select tab by index (range 1-9). CTRL|CMD number
-         if ((e.ctrlKey || e.metaKey) && !e.altKey && e.keyCode >= 49 && e.keyCode <= 57) {
-            const newIndex = parseInt(e.key) - 1;
-
-            if (this.workspace.tabs[newIndex])
-               this.selectTab({ uid: this.connection.uid, tab: this.workspace.tabs[newIndex].uid });
-         }
-      },
-      openAsPermanentTab (tab) {
-         const permanentTabs = {
-            table: 'data',
-            view: 'data',
-            trigger: 'trigger-props',
-            triggerFunction: 'trigger-function-props',
-            function: 'function-props',
-            routine: 'routine-props',
-            scheduler: 'scheduler-props'
-         };
-
-         this.newTab({
-            uid: this.connection.uid,
-            schema: tab.schema,
-            elementName: tab.elementName,
-            type: permanentTabs[tab.elementType],
-            elementType: tab.elementType
-         });
-      },
-      closeTab (tab, force) {
-         this.unsavedTab = null;
-         // if (tab.type === 'query' && this.queryTabs.length === 1) return;
-         if (!force && tab.isChanged) {
-            this.unsavedTab = tab;
-            return;
-         }
-
-         this.removeTab({ uid: this.connection.uid, tab: tab.uid });
-      },
-      showProcessesModal () {
-         this.isProcessesModal = true;
-      },
-      hideProcessesModal () {
-         this.isProcessesModal = false;
-      },
-      addWheelEvent () {
-         if (!this.hasWheelEvent) {
-            this.$refs.tabWrap.$el.addEventListener('wheel', e => {
-               if (e.deltaY > 0) this.$refs.tabWrap.$el.scrollLeft += 50;
-               else this.$refs.tabWrap.$el.scrollLeft -= 50;
-            });
-            this.hasWheelEvent = true;
-         }
-      },
-      cutText (string) {
-         const limit = 20;
-         const escapedString = string.replace(/\s{2,}/g, ' ');
-         if (escapedString.length > limit)
-            return `${escapedString.substr(0, limit)}...`;
-         return escapedString;
-      }
->>>>>>> c37138c6
    }
 };
 
