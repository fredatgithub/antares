<template>
   <fieldset class="input-group mb-0">
      <BaseSelect
         v-model="selectedGroup"
         class="form-select"
         :options="[{name: 'manual'}, ...fakerGroups]"
         :option-label="(opt) => opt.name === 'manual' ? $t('message.manualValue') : $t(`faker.${opt.name}`)"
         option-track-by="name"
         :disabled="!isChecked"
         style="flex-grow: 0;"
         @change="onChange"
      />

      <BaseSelect
         v-if="selectedGroup !== 'manual'"
         v-model="selectedMethod"
         :options="fakerMethods"
         :option-label="(opt) => $t(`faker.${opt.name}`)"
         option-track-by="name"
         class="form-select"
         :disabled="!isChecked"
         @change="onChange"
      />
      <ForeignKeySelect
         v-else-if="foreignKeys.includes(field.name)"
         ref="formInput"
         v-model="selectedValue"
         class="form-select"
         :key-usage="getKeyUsage(field.name)"
         :disabled="!isChecked"
      />
      <input
         v-else-if="inputProps().mask"
         ref="formInput"
         v-model="selectedValue"
         v-mask="inputProps().mask"
         class="form-input"
         :type="inputProps().type"
         :disabled="!isChecked"
      >
      <BaseUploadInput
         v-else-if="inputProps().type === 'file'"
         :model-value="selectedValue"
         :message="$t('word.browse')"
         @clear="clearValue"
         @change="filesChange($event)"
      />
      <input
         v-else-if="inputProps().type === 'number'"
         ref="formInput"
         v-model="selectedValue"
         class="form-input"
         step="any"
         :type="inputProps().type"
         :disabled="!isChecked"
      >
      <BaseSelect
         v-else-if="enumArray"
         v-model="selectedValue"
         :options="enumArray"
         class="form-select"
         :disabled="!isChecked"
         @change="onChange"
      />
      <input
         v-else
         ref="formInput"
         v-model="selectedValue"
         class="form-input"
         :type="inputProps().type"
         :disabled="!isChecked"
      >
      <template v-if="methodData && 'params' in methodData">
         <input
            v-for="(option, key) in methodData.params"
            :key="key"
            v-model="methodParams[option]"
            class="form-input column"
            :type="inputProps().type"
            :disabled="!isChecked"
            :placeholder="option"
         >
      </template>
      <slot />
   </fieldset>
</template>

<script setup lang="ts">
import { computed, PropType, Ref, ref, watch } from 'vue';
import { TEXT, LONG_TEXT, NUMBER, FLOAT, DATE, TIME, DATETIME, BLOB, BIT } from 'common/fieldTypes';
import BaseUploadInput from '@/components/BaseUploadInput.vue';
import ForeignKeySelect from '@/components/ForeignKeySelect.vue';
import FakerMethods from 'common/FakerMethods';
import BaseSelect from '@/components/BaseSelect.vue';

<<<<<<< HEAD
const props = defineProps({
   type: String,
   field: Object,
   isChecked: Boolean,
   foreignKeys: Array,
   keyUsage: Array as PropType<{field: string}[]>,
   fieldLength: Number,
   fieldObj: Object
});
const emit = defineEmits(['update:modelValue']);

const localType: Ref<string> = ref(null);
const selectedGroup: Ref<string> = ref('manual');
const selectedMethod: Ref<string> = ref('');
const selectedValue: Ref<string> = ref('');
const debounceTimeout: Ref<NodeJS.Timeout> = ref(null);
const methodParams: Ref<{[key: string]: string}> = ref({});
const enumArray: Ref<string[]> = ref(null);

const fakerGroups = computed(() => {
   if ([...TEXT, ...LONG_TEXT].includes(props.type))
      localType.value = 'string';
   else if (NUMBER.includes(props.type))
      localType.value = 'number';
   else if (FLOAT.includes(props.type))
      localType.value = 'float';
   else if ([...DATE, ...DATETIME].includes(props.type))
      localType.value = 'datetime';
   else if (TIME.includes(props.type))
      localType.value = 'time';
   else
      localType.value = 'none';

   return FakerMethods.getGroupsByType(localType.value);
});

const fakerMethods = computed(() => {
   return FakerMethods.getMethods({ type: localType.value, group: selectedGroup.value });
});

const methodData = computed(() => {
   return fakerMethods.value.find(method => method.name === selectedMethod.value);
});

const inputProps = () => {
   if ([...TEXT, ...LONG_TEXT].includes(props.type))
      return { type: 'text', mask: false };

   if ([...NUMBER, ...FLOAT].includes(props.type))
      return { type: 'number', mask: false };

   if (TIME.includes(props.type)) {
      let timeMask = '##:##:##';
      const precision = props.fieldLength;

      for (let i = 0; i < precision; i++)
         timeMask += i === 0 ? '.#' : '#';

      return { type: 'text', mask: timeMask };
   }

   if (DATE.includes(props.type))
      return { type: 'text', mask: '####-##-##' };

   if (DATETIME.includes(props.type)) {
      let datetimeMask = '####-##-## ##:##:##';
      const precision = props.fieldLength;

      for (let i = 0; i < precision; i++)
         datetimeMask += i === 0 ? '.#' : '#';

      return { type: 'text', mask: datetimeMask };
=======
export default {
   name: 'FakerSelect',
   components: {
      ForeignKeySelect,
      BaseUploadInput,
      BaseSelect
   },
   props: {
      type: String,
      field: Object,
      isChecked: Boolean,
      foreignKeys: Array,
      keyUsage: Array,
      fieldLength: Number,
      fieldObj: Object
   },
   emits: ['update:modelValue'],
   data () {
      return {
         localType: null,
         selectedGroup: 'manual',
         selectedMethod: '',
         selectedValue: '',
         debounceTimeout: null,
         methodParams: {},
         enumArray: null
      };
   },
   computed: {
      fakerGroups () {
         if ([...TEXT, ...LONG_TEXT].includes(this.type))
            this.localType = 'string';
         else if (NUMBER.includes(this.type))
            this.localType = 'number';
         else if (FLOAT.includes(this.type))
            this.localType = 'float';
         else if ([...DATE, ...DATETIME].includes(this.type))
            this.localType = 'datetime';
         else if (TIME.includes(this.type))
            this.localType = 'time';
         else
            this.localType = 'none';

         return FakerMethods.getGroupsByType(this.localType);
      },
      fakerMethods () {
         return FakerMethods.getMethods({ type: this.localType, group: this.selectedGroup });
      },
      methodData () {
         return this.fakerMethods.find(method => method.name === this.selectedMethod);
      }
   },
   watch: {
      fieldObj () {
         if (this.fieldObj) {
            if (Array.isArray(this.fieldObj.value)) {
               this.enumArray = this.fieldObj.value;
               this.selectedValue = this.fieldObj.value[0];
            }
            else
               this.selectedValue = this.fieldObj.value;
         }
      },
      selectedGroup () {
         if (this.fakerMethods.length)
            this.selectedMethod = this.fakerMethods[0].name;
         else
            this.selectedMethod = '';
      },
      selectedMethod () {
         this.onChange();
      },
      selectedValue () {
         clearTimeout(this.debounceTimeout);
         this.debounceTimeout = null;
         this.debounceTimeout = setTimeout(() => {
            this.onChange();
         }, 200);
      }
   },
   methods: {
      inputProps () {
         if ([...TEXT, ...LONG_TEXT].includes(this.type))
            return { type: 'text', mask: false };

         if ([...NUMBER, ...FLOAT].includes(this.type))
            return { type: 'number', mask: false };

         if (TIME.includes(this.type)) {
            let timeMask = '##:##:##';
            const precision = this.fieldLength;

            for (let i = 0; i < precision; i++)
               timeMask += i === 0 ? '.#' : '#';

            return { type: 'text', mask: timeMask };
         }

         if (DATE.includes(this.type))
            return { type: 'text', mask: '####-##-##' };

         if (DATETIME.includes(this.type)) {
            let datetimeMask = '####-##-## ##:##:##';
            const precision = this.fieldLength;

            for (let i = 0; i < precision; i++)
               datetimeMask += i === 0 ? '.#' : '#';

            return { type: 'text', mask: datetimeMask };
         }

         if (BLOB.includes(this.type))
            return { type: 'file', mask: false };

         if (BIT.includes(this.type))
            return { type: 'text', mask: false };

         return { type: 'text', mask: false };
      },
      getKeyUsage (keyName) {
         return this.keyUsage.find(key => key.field === keyName);
      },
      filesChange (event) {
         const { files } = event.target;
         if (!files.length) return;

         this.selectedValue = files[0].path;
      },
      clearValue () {
         this.selectedValue = '';
      },
      onChange () {
         this.$emit('update:modelValue', {
            group: this.selectedGroup,
            method: this.selectedMethod,
            params: this.methodParams,
            value: this.selectedValue,
            length: this.fieldLength
         });
      }
>>>>>>> 34e8d3e5
   }

   if (BLOB.includes(props.type))
      return { type: 'file', mask: false };

   if (BIT.includes(props.type))
      return { type: 'text', mask: false };

   return { type: 'text', mask: false };
};

const getKeyUsage = (keyName: string) => {
   return props.keyUsage.find(key => key.field === keyName);
};

const filesChange = ({ target } : {target: HTMLInputElement }) => {
   const { files } = target;
   if (!files.length) return;

   selectedValue.value = files[0].path;
};

const clearValue = () => {
   selectedValue.value = '';
};

const onChange = () => {
   emit('update:modelValue', {
      group: selectedGroup.value,
      method: selectedMethod.value,
      params: methodParams.value,
      value: selectedValue.value,
      length: props.fieldLength
   });
};

watch(() => props.fieldObj, () => {
   if (props.fieldObj) {
      if (Array.isArray(props.fieldObj.value)) {
         enumArray.value = props.fieldObj.value;
         selectedValue.value = props.fieldObj.value[0];
      }
      else
         selectedValue.value = props.fieldObj.value;
   }
});

watch(selectedGroup, () => {
   if (fakerMethods.value.length)
      selectedMethod.value = fakerMethods.value[0].name;
   else
      selectedMethod.value = '';
});

watch(selectedMethod, () => {
   onChange();
});

watch(selectedValue, () => {
   clearTimeout(debounceTimeout.value);
   debounceTimeout.value = null;
   debounceTimeout.value = setTimeout(() => {
      onChange();
   }, 200);
});
</script><|MERGE_RESOLUTION|>--- conflicted
+++ resolved
@@ -4,7 +4,7 @@
          v-model="selectedGroup"
          class="form-select"
          :options="[{name: 'manual'}, ...fakerGroups]"
-         :option-label="(opt) => opt.name === 'manual' ? $t('message.manualValue') : $t(`faker.${opt.name}`)"
+         :option-label="(opt: any) => opt.name === 'manual' ? $t('message.manualValue') : $t(`faker.${opt.name}`)"
          option-track-by="name"
          :disabled="!isChecked"
          style="flex-grow: 0;"
@@ -15,7 +15,7 @@
          v-if="selectedGroup !== 'manual'"
          v-model="selectedMethod"
          :options="fakerMethods"
-         :option-label="(opt) => $t(`faker.${opt.name}`)"
+         :option-label="(opt: any) => $t(`faker.${opt.name}`)"
          option-track-by="name"
          class="form-select"
          :disabled="!isChecked"
@@ -93,7 +93,6 @@
 import FakerMethods from 'common/FakerMethods';
 import BaseSelect from '@/components/BaseSelect.vue';
 
-<<<<<<< HEAD
 const props = defineProps({
    type: String,
    field: Object,
@@ -166,148 +165,6 @@
          datetimeMask += i === 0 ? '.#' : '#';
 
       return { type: 'text', mask: datetimeMask };
-=======
-export default {
-   name: 'FakerSelect',
-   components: {
-      ForeignKeySelect,
-      BaseUploadInput,
-      BaseSelect
-   },
-   props: {
-      type: String,
-      field: Object,
-      isChecked: Boolean,
-      foreignKeys: Array,
-      keyUsage: Array,
-      fieldLength: Number,
-      fieldObj: Object
-   },
-   emits: ['update:modelValue'],
-   data () {
-      return {
-         localType: null,
-         selectedGroup: 'manual',
-         selectedMethod: '',
-         selectedValue: '',
-         debounceTimeout: null,
-         methodParams: {},
-         enumArray: null
-      };
-   },
-   computed: {
-      fakerGroups () {
-         if ([...TEXT, ...LONG_TEXT].includes(this.type))
-            this.localType = 'string';
-         else if (NUMBER.includes(this.type))
-            this.localType = 'number';
-         else if (FLOAT.includes(this.type))
-            this.localType = 'float';
-         else if ([...DATE, ...DATETIME].includes(this.type))
-            this.localType = 'datetime';
-         else if (TIME.includes(this.type))
-            this.localType = 'time';
-         else
-            this.localType = 'none';
-
-         return FakerMethods.getGroupsByType(this.localType);
-      },
-      fakerMethods () {
-         return FakerMethods.getMethods({ type: this.localType, group: this.selectedGroup });
-      },
-      methodData () {
-         return this.fakerMethods.find(method => method.name === this.selectedMethod);
-      }
-   },
-   watch: {
-      fieldObj () {
-         if (this.fieldObj) {
-            if (Array.isArray(this.fieldObj.value)) {
-               this.enumArray = this.fieldObj.value;
-               this.selectedValue = this.fieldObj.value[0];
-            }
-            else
-               this.selectedValue = this.fieldObj.value;
-         }
-      },
-      selectedGroup () {
-         if (this.fakerMethods.length)
-            this.selectedMethod = this.fakerMethods[0].name;
-         else
-            this.selectedMethod = '';
-      },
-      selectedMethod () {
-         this.onChange();
-      },
-      selectedValue () {
-         clearTimeout(this.debounceTimeout);
-         this.debounceTimeout = null;
-         this.debounceTimeout = setTimeout(() => {
-            this.onChange();
-         }, 200);
-      }
-   },
-   methods: {
-      inputProps () {
-         if ([...TEXT, ...LONG_TEXT].includes(this.type))
-            return { type: 'text', mask: false };
-
-         if ([...NUMBER, ...FLOAT].includes(this.type))
-            return { type: 'number', mask: false };
-
-         if (TIME.includes(this.type)) {
-            let timeMask = '##:##:##';
-            const precision = this.fieldLength;
-
-            for (let i = 0; i < precision; i++)
-               timeMask += i === 0 ? '.#' : '#';
-
-            return { type: 'text', mask: timeMask };
-         }
-
-         if (DATE.includes(this.type))
-            return { type: 'text', mask: '####-##-##' };
-
-         if (DATETIME.includes(this.type)) {
-            let datetimeMask = '####-##-## ##:##:##';
-            const precision = this.fieldLength;
-
-            for (let i = 0; i < precision; i++)
-               datetimeMask += i === 0 ? '.#' : '#';
-
-            return { type: 'text', mask: datetimeMask };
-         }
-
-         if (BLOB.includes(this.type))
-            return { type: 'file', mask: false };
-
-         if (BIT.includes(this.type))
-            return { type: 'text', mask: false };
-
-         return { type: 'text', mask: false };
-      },
-      getKeyUsage (keyName) {
-         return this.keyUsage.find(key => key.field === keyName);
-      },
-      filesChange (event) {
-         const { files } = event.target;
-         if (!files.length) return;
-
-         this.selectedValue = files[0].path;
-      },
-      clearValue () {
-         this.selectedValue = '';
-      },
-      onChange () {
-         this.$emit('update:modelValue', {
-            group: this.selectedGroup,
-            method: this.selectedMethod,
-            params: this.methodParams,
-            value: this.selectedValue,
-            length: this.fieldLength
-         });
-      }
->>>>>>> 34e8d3e5
    }
 
    if (BLOB.includes(props.type))
