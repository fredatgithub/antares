<template>
   <Teleport to="#window-content">
      <div class="modal active">
         <a class="modal-overlay" @click.stop="closeModal" />
         <div class="modal-container p-0">
            <div class="modal-header pl-2">
               <div class="modal-title h6">
                  <div class="d-flex">
                     <i class="mdi mdi-24px mdi-database-arrow-down mr-1" />
                     <span class="cut-text">{{ $t('message.exportSchema') }}</span>
                  </div>
               </div>
               <a class="btn btn-clear c-hand" @click.stop="closeModal" />
            </div>
            <div class="modal-body pb-0">
               <div class="container">
                  <div class="columns">
                     <div class="col-3">
                        <label class="form-label">{{ $t('message.directoryPath') }}</label>
                     </div>
                     <div class="col-9">
                        <fieldset class="input-group">
                           <input
                              v-model="basePath"
                              class="form-input"
                              type="text"
                              required
                              readonly
                              :placeholder="$t('message.schemaName')"
                           >
                           <button
                              type="button"
                              class="btn btn-primary input-group-btn"
                              @click.prevent="openPathDialog"
                           >
                              {{ $t('word.change') }}
                           </button>
                        </fieldset>
                     </div>
                  </div>
               </div>

               <div class="columns export-options">
                  <div class="column col-8 left">
                     <div class="columns mb-2">
                        <div class="column col-auto d-flex text-italic ">
                           <i class="mdi mdi-file-document-outline mr-2" />
                           {{ filename }}
                        </div>

                        <div class="column col-auto col-ml-auto ">
                           <button
                              class="btn btn-dark btn-sm"
                              :title="$t('word.refresh')"
                              @click="refresh"
                           >
                              <i class="mdi mdi-database-refresh" />
                           </button>
                           <button
                              class="btn btn-dark btn-sm mx-1"
                              :title="$t('message.uncheckAllTables')"
                              :disabled="isRefreshing"
                              @click="uncheckAllTables"
                           >
                              <i class="mdi mdi-file-tree-outline" />
                           </button>
                           <button
                              class="btn btn-dark btn-sm"
                              :title="$t('message.checkAllTables')"
                              :disabled="isRefreshing"
                              @click="checkAllTables"
                           >
                              <i class="mdi mdi-file-tree" />
                           </button>
                        </div>
                     </div>
                     <div class="workspace-query-results">
                        <div ref="table" class="table table-hover">
                           <div class="thead">
                              <div class="tr text-center">
                                 <div class="th no-border" style="width: 50%;" />
                                 <div class="th no-border">
                                    <label
                                       class="form-checkbox m-0 px-2 form-inline"
                                       @click.prevent="toggleAllTablesOption('includeStructure')"
                                    >
                                       <input
                                          type="checkbox"
                                          :indeterminate="includeStructureStatus === 2"
                                          :checked="!!includeStructureStatus"
                                       >
                                       <i class="form-icon" />
                                    </label>
                                 </div>
                                 <div class="th no-border">
                                    <label
                                       class="form-checkbox m-0 px-2 form-inline"
                                       @click.prevent="toggleAllTablesOption('includeContent')"
                                    >
                                       <input
                                          type="checkbox"
                                          :indeterminate="includeContentStatus === 2"
                                          :checked="!!includeContentStatus"
                                       >
                                       <i class="form-icon" />
                                    </label>
                                 </div>
                                 <div class="th no-border">
                                    <label
                                       class="form-checkbox m-0 px-2 form-inline"
                                       @click.prevent="toggleAllTablesOption('includeDropStatement')"
                                    >
                                       <input
                                          type="checkbox"
                                          :indeterminate="includeDropStatementStatus === 2"
                                          :checked="!!includeDropStatementStatus"
                                       >
                                       <i class="form-icon" />
                                    </label>
                                 </div>
                              </div>
                              <div class="tr">
                                 <div class="th" style="width: 50%;">
                                    <div class="table-column-title">
                                       <span>{{ $t('word.table') }}</span>
                                    </div>
                                 </div>
                                 <div class="th text-center">
                                    <div class="table-column-title">
                                       <span>{{ $t('word.structure') }}</span>
                                    </div>
                                 </div>
                                 <div class="th text-center">
                                    <div class="table-column-title">
                                       <span>{{ $t('word.content') }}</span>
                                    </div>
                                 </div>
                                 <div class="th text-center">
                                    <div class="table-column-title">
                                       <span>{{ $t('word.drop') }}</span>
                                    </div>
                                 </div>
                              </div>
                           </div>

                           <div class="tbody">
                              <div
                                 v-for="item in tables"
                                 :key="item.table"
                                 class="tr"
                              >
                                 <div class="td">
                                    {{ item.table }}
                                 </div>
                                 <div class="td text-center">
                                    <label class="form-checkbox m-0 px-2 form-inline">
                                       <input
                                          v-model="item.includeStructure"
                                          type="checkbox"
                                       ><i class="form-icon" />
                                    </label>
                                 </div>
                                 <div class="td text-center">
                                    <label class="form-checkbox m-0 px-2 form-inline">
                                       <input
                                          v-model="item.includeContent"
                                          type="checkbox"
                                       ><i class="form-icon" />
                                    </label>
                                 </div>
                                 <div class="td text-center">
                                    <label class="form-checkbox m-0 px-2 form-inline">
                                       <input
                                          v-model="item.includeDropStatement"
                                          type="checkbox"
                                       ><i class="form-icon" />
                                    </label>
                                 </div>
                              </div>
                           </div>
                        </div>
                     </div>
                  </div>
                  <div class="column col-4">
                     <h5 class="h5">
                        {{ $t('word.options') }}
                     </h5>
                     <span class="h6">{{ $t('word.includes') }}:</span>
                     <label
                        v-for="(_, key) in options.includes"
                        :key="key"
                        class="form-checkbox"
                     >
                        <input v-model="options.includes[key]" type="checkbox"><i class="form-icon" /> {{ $tc(`word.${key}`, 2) }}
                     </label>
                     <div v-if="clientCustoms.exportByChunks">
                        <div class="h6 mt-4 mb-2">
                           {{ $t('message.newInserStmtEvery') }}:
                        </div>
                        <div class="columns">
                           <div class="column col-6">
                              <input
                                 v-model.number="options.sqlInsertAfter"
                                 type="number"
                                 class="form-input"
                              >
                           </div>
                           <div class="column col-6">
                              <BaseSelect
                                 v-model="options.sqlInsertDivider"
                                 class="form-select"
                                 :options="[{value: 'bytes', label: 'KiB'}, {value: 'rows', label: $tc('word.row', 2)}]"
                              />
                           </div>
                        </div>
                     </div>

                     <div class="h6 mb-2 mt-4">
                        {{ $t('message.ourputFormat') }}:
                     </div>
                     <div class="columns">
                        <div class="column h5 mb-4">
                           <BaseSelect
                              v-model="options.outputFormat"
                              class="form-select"
                              :options="[{value: 'sql', label: $t('message.singleFile', {ext: '.sql'})}, {value: 'sql.zip', label: $t('message.zipCompressedFile', {ext: '.sql'})}]"
                           />
                        </div>
                     </div>
                  </div>
               </div>
            </div>
            <div class="modal-footer columns">
               <div class="column col modal-progress-wrapper text-left">
                  <div v-if="progressPercentage > 0" class="export-progress">
                     <span class="progress-status">
                        {{ progressPercentage }}% - {{ progressStatus }}
                     </span>
                     <progress
                        class="progress d-block"
                        :value="progressPercentage"
                        max="100"
                     />
                  </div>
               </div>
               <div class="column col-auto px-0">
                  <button class="btn btn-link" @click.stop="closeModal">
                     {{ $t('word.close') }}
                  </button>
                  <button
                     class="btn btn-primary mr-2"
                     :class="{'loading': isExporting}"
                     :disabled="isExporting || isRefreshing"
                     autofocus
                     @click.prevent="startExport"
                  >
                     {{ $t('word.export') }}
                  </button>
               </div>
            </div>
         </div>
      </div>
   </Teleport>
</template>

<script setup lang="ts">
import { computed, onBeforeUnmount, Ref, ref } from 'vue';
import * as moment from 'moment';
import { ipcRenderer } from 'electron';
import { storeToRefs } from 'pinia';
import { useI18n } from 'vue-i18n';
import { SchemaInfos } from 'common/interfaces/antares';
import { ExportState, TableParams } from 'common/interfaces/exporter';
import { useNotificationsStore } from '@/stores/notifications';
import { useWorkspacesStore } from '@/stores/workspaces';
import Application from '@/ipc-api/Application';
import Schema from '@/ipc-api/Schema';
<<<<<<< HEAD
import { Customizations } from 'common/interfaces/customizations';

const props = defineProps({
   selectedSchema: String
});

const emit = defineEmits(['close']);
const { t } = useI18n();

const { addNotification } = useNotificationsStore();
const workspacesStore = useWorkspacesStore();

const { getSelected: selectedWorkspace } = storeToRefs(workspacesStore);

const {
   getWorkspace,
   refreshSchema
} = workspacesStore;

const isExporting = ref(false);
const isRefreshing = ref(false);
const progressPercentage = ref(0);
const progressStatus = ref('');
const tables: Ref<TableParams[]> = ref([]);
const options = ref({
   includes: {} as {[key: string]: boolean},
   outputFormat: 'sql',
   sqlInsertAfter: 250,
   sqlInsertDivider: 'bytes'
});
const basePath = ref('');

const currentWorkspace = computed(() => getWorkspace(selectedWorkspace.value));
const clientCustoms: Ref<Customizations> = computed(() => currentWorkspace.value.customizations);
const schemaItems = computed(() => {
   const db: SchemaInfos = currentWorkspace.value.structure.find((db: SchemaInfos) => db.name === props.selectedSchema);
   if (db)
      return db.tables.filter(table => table.type === 'table');

   return [];
});
const filename = computed(() => {
   const date = moment().format('YYYY-MM-DD');
   return `${props.selectedSchema}_${date}.${options.value.outputFormat}`;
});
const dumpFilePath = computed(() => `${basePath.value}/${filename.value}`);
const includeStructureStatus = computed(() => {
   if (tables.value.every(item => item.includeStructure)) return 1;
   else if (tables.value.some(item => item.includeStructure)) return 2;
   else return 0;
});
const includeContentStatus = computed(() => {
   if (tables.value.every(item => item.includeContent)) return 1;
   else if (tables.value.some(item => item.includeContent)) return 2;
   else return 0;
});
const includeDropStatementStatus = computed(() => {
   if (tables.value.every(item => item.includeDropStatement)) return 1;
   else if (tables.value.some(item => item.includeDropStatement)) return 2;
   else return 0;
});

const startExport = async () => {
   isExporting.value = true;
   const { uid, client } = currentWorkspace.value;
   const params = {
      uid,
      type: client,
      schema: props.selectedSchema,
      outputFile: dumpFilePath.value,
      tables: [...tables.value],
      ...options.value
   };

   try {
      const { status, response } = await Schema.export(params);
      if (status === 'success')
         progressStatus.value = response.cancelled ? t('word.aborted') : t('word.completed');
      else {
         progressStatus.value = response;
         addNotification({ status: 'error', message: response });
=======
import BaseSelect from '@/components/BaseSelect.vue';

export default {
   name: 'ModalExportSchema',
   components: {
      BaseSelect
   },
   props: {
      selectedSchema: String
   },
   emits: ['close'],
   setup () {
      const { addNotification } = useNotificationsStore();
      const workspacesStore = useWorkspacesStore();

      const { getSelected: selectedWorkspace } = storeToRefs(workspacesStore);

      const {
         getWorkspace,
         getDatabaseVariable,
         refreshSchema
      } = workspacesStore;

      return {
         addNotification,
         selectedWorkspace,
         getWorkspace,
         getDatabaseVariable,
         refreshSchema
      };
   },
   data () {
      return {
         isExporting: false,
         isRefreshing: false,
         progressPercentage: 0,
         progressStatus: '',
         tables: [],
         options: {
            includes: {},
            outputFormat: 'sql',
            sqlInsertAfter: 250,
            sqlInsertDivider: 'bytes'
         },
         basePath: ''
      };
   },
   computed: {
      currentWorkspace () {
         return this.getWorkspace(this.selectedWorkspace);
      },
      customizations () {
         return this.currentWorkspace.customizations;
      },
      schemaItems () {
         const db = this.currentWorkspace.structure.find(db => db.name === this.selectedSchema);
         if (db)
            return db.tables.filter(table => table.type === 'table');

         return [];
      },
      filename () {
         const date = moment().format('YYYY-MM-DD');
         return `${this.selectedSchema}_${date}.${this.options.outputFormat}`;
      },
      dumpFilePath () {
         return `${this.basePath}/${this.filename}`;
      },
      includeStructureStatus () {
         if (this.tables.every(item => item.includeStructure)) return 1;
         else if (this.tables.some(item => item.includeStructure)) return 2;
         else return 0;
      },
      includeContentStatus () {
         if (this.tables.every(item => item.includeContent)) return 1;
         else if (this.tables.some(item => item.includeContent)) return 2;
         else return 0;
      },
      includeDropStatementStatus () {
         if (this.tables.every(item => item.includeDropStatement)) return 1;
         else if (this.tables.some(item => item.includeDropStatement)) return 2;
         else return 0;
      }
   },
   async created () {
      if (!this.schemaItems.length) await this.refresh();

      window.addEventListener('keydown', this.onKey);

      this.basePath = await Application.getDownloadPathDirectory();
      this.tables = this.schemaItems.map(item => ({
         table: item.name,
         includeStructure: true,
         includeContent: true,
         includeDropStatement: true
      }));

      const structure = ['functions', 'views', 'triggers', 'routines', 'schedulers'];

      structure.forEach(feat => {
         const val = customizations[this.currentWorkspace.client][feat];
         if (val)
            this.options.includes[feat] = true;
      });

      ipcRenderer.on('export-progress', this.updateProgress);
   },
   beforeUnmount () {
      window.removeEventListener('keydown', this.onKey);
      ipcRenderer.off('export-progress', this.updateProgress);
   },
   methods: {
      async startExport () {
         this.isExporting = true;
         const { uid, client } = this.currentWorkspace;
         const params = {
            uid,
            type: client,
            schema: this.selectedSchema,
            outputFile: this.dumpFilePath,
            tables: [...this.tables],
            ...this.options
         };

         try {
            const { status, response } = await Schema.export(params);
            if (status === 'success')
               this.progressStatus = response.cancelled ? this.$t('word.aborted') : this.$t('word.completed');
            else {
               this.progressStatus = response;
               this.addNotification({ status: 'error', message: response });
            }
         }
         catch (err) {
            this.addNotification({ status: 'error', message: err.stack });
         }

         this.isExporting = false;
      },
      updateProgress (event, state) {
         this.progressPercentage = Number((state.currentItemIndex / state.totalItems * 100).toFixed(1));
         switch (state.op) {
            case 'PROCESSING':
               this.progressStatus = this.$t('message.processingTableExport', { table: state.currentItem });
               break;
            case 'FETCH':
               this.progressStatus = this.$t('message.fechingTableExport', { table: state.currentItem });
               break;
            case 'WRITE':
               this.progressStatus = this.$t('message.writingTableExport', { table: state.currentItem });
               break;
         }
      },
      async closeModal () {
         let willClose = true;
         if (this.isExporting) {
            willClose = false;
            const { response } = await Schema.abortExport();
            willClose = response.willAbort;
         }

         if (willClose)
            this.$emit('close');
      },
      onKey (e) {
         e.stopPropagation();
         if (e.key === 'Escape')
            this.closeModal();
      },
      checkAllTables () {
         this.tables = this.tables.map(item => ({ ...item, includeStructure: true, includeContent: true, includeDropStatement: true }));
      },
      uncheckAllTables () {
         this.tables = this.tables.map(item => ({ ...item, includeStructure: false, includeContent: false, includeDropStatement: false }));
      },
      toggleAllTablesOption (option) {
         const options = ['includeStructure', 'includeContent', 'includeDropStatement'];
         if (!options.includes(option)) return;

         if (this[`${option}Status`] !== 1)
            this.tables = this.tables.map(item => ({ ...item, [option]: true }));
         else
            this.tables = this.tables.map(item => ({ ...item, [option]: false }));
      },
      async refresh () {
         this.isRefreshing = true;
         await this.refreshSchema({ uid: this.currentWorkspace.uid, schema: this.selectedSchema });
         this.isRefreshing = false;
      },
      async openPathDialog () {
         const result = await Application.showOpenDialog({ properties: ['openDirectory'] });
         if (result && !result.canceled)
            this.basePath = result.filePaths[0];
>>>>>>> 34e8d3e5
      }
   }
   catch (err) {
      addNotification({ status: 'error', message: err.stack });
   }

   isExporting.value = false;
};

const updateProgress = (event: Event, state: ExportState) => {
   progressPercentage.value = Number((state.currentItemIndex / state.totalItems * 100).toFixed(1));
   switch (state.op) {
      case 'PROCESSING':
         progressStatus.value = t('message.processingTableExport', { table: state.currentItem });
         break;
      case 'FETCH':
         progressStatus.value = t('message.fechingTableExport', { table: state.currentItem });
         break;
      case 'WRITE':
         progressStatus.value = t('message.writingTableExport', { table: state.currentItem });
         break;
   }
};

const closeModal = async () => {
   let willClose = true;
   if (isExporting.value) {
      willClose = false;
      const { response } = await Schema.abortExport();
      willClose = response.willAbort;
   }

   if (willClose)
      emit('close');
};

const onKey = (e: KeyboardEvent) => {
   e.stopPropagation();
   if (e.key === 'Escape')
      closeModal();
};

const checkAllTables = () => {
   tables.value = tables.value.map(item => ({ ...item, includeStructure: true, includeContent: true, includeDropStatement: true }));
};

const uncheckAllTables = () => {
   tables.value = tables.value.map(item => ({ ...item, includeStructure: false, includeContent: false, includeDropStatement: false }));
};

const toggleAllTablesOption = (option: 'includeStructure' | 'includeContent' |'includeDropStatement') => {
   const options = {
      includeStructure: includeStructureStatus.value,
      includeContent: includeContentStatus.value,
      includeDropStatement: includeDropStatementStatus.value
   };

   if (options[option] !== 1)
      tables.value = tables.value.map(item => ({ ...item, [option]: true }));
   else
      tables.value = tables.value.map(item => ({ ...item, [option]: false }));
};

const refresh = async () => {
   isRefreshing.value = true;
   await refreshSchema({ uid: currentWorkspace.value.uid, schema: props.selectedSchema });
   isRefreshing.value = false;
};

const openPathDialog = async () => {
   const result = await Application.showOpenDialog({ properties: ['openDirectory'] });
   if (result && !result.canceled)
      basePath.value = result.filePaths[0];
};

(async () => {
   if (!schemaItems.value.length) await refresh();

   window.addEventListener('keydown', onKey);

   basePath.value = await Application.getDownloadPathDirectory();
   tables.value = schemaItems.value.map(item => ({
      table: item.name,
      includeStructure: true,
      includeContent: true,
      includeDropStatement: true
   }));

   const structure = ['functions', 'views', 'triggers', 'routines', 'schedulers'];

   structure.forEach((feat: keyof Customizations) => {
      const val = clientCustoms.value[feat];
      if (val)
         options.value.includes[feat] = true;
   });

   ipcRenderer.on('export-progress', updateProgress);
})();

onBeforeUnmount(() => {
   window.removeEventListener('keydown', onKey);
   ipcRenderer.off('export-progress', updateProgress);
});

</script>

<style lang="scss" scoped>
.export-options {
  flex: 1;
  overflow: hidden;

  .left {
     display: flex;
     flex-direction: column;
     flex: 1;
  }
}

.workspace-query-results {
   flex: 1 0 1px;
  .table {
    width: 100% !important;
  }

  .form-checkbox {
    min-height: 0.8rem;
    padding: 0;

    .form-icon {
      top: 0.1rem;
    }
  }
}

.modal {

  .modal-container {
    max-width: 800px;
  }

    .modal-body {
      max-height: 60vh;
      display: flex;
      flex-direction: column;
    }

    .modal-footer {
       display: flex;
    }
}

.progress-status {
   font-style: italic;
   font-size: 80%;
}

</style><|MERGE_RESOLUTION|>--- conflicted
+++ resolved
@@ -275,8 +275,8 @@
 import { useWorkspacesStore } from '@/stores/workspaces';
 import Application from '@/ipc-api/Application';
 import Schema from '@/ipc-api/Schema';
-<<<<<<< HEAD
 import { Customizations } from 'common/interfaces/customizations';
+import BaseSelect from '@/components/BaseSelect.vue';
 
 const props = defineProps({
    selectedSchema: String
@@ -357,201 +357,6 @@
       else {
          progressStatus.value = response;
          addNotification({ status: 'error', message: response });
-=======
-import BaseSelect from '@/components/BaseSelect.vue';
-
-export default {
-   name: 'ModalExportSchema',
-   components: {
-      BaseSelect
-   },
-   props: {
-      selectedSchema: String
-   },
-   emits: ['close'],
-   setup () {
-      const { addNotification } = useNotificationsStore();
-      const workspacesStore = useWorkspacesStore();
-
-      const { getSelected: selectedWorkspace } = storeToRefs(workspacesStore);
-
-      const {
-         getWorkspace,
-         getDatabaseVariable,
-         refreshSchema
-      } = workspacesStore;
-
-      return {
-         addNotification,
-         selectedWorkspace,
-         getWorkspace,
-         getDatabaseVariable,
-         refreshSchema
-      };
-   },
-   data () {
-      return {
-         isExporting: false,
-         isRefreshing: false,
-         progressPercentage: 0,
-         progressStatus: '',
-         tables: [],
-         options: {
-            includes: {},
-            outputFormat: 'sql',
-            sqlInsertAfter: 250,
-            sqlInsertDivider: 'bytes'
-         },
-         basePath: ''
-      };
-   },
-   computed: {
-      currentWorkspace () {
-         return this.getWorkspace(this.selectedWorkspace);
-      },
-      customizations () {
-         return this.currentWorkspace.customizations;
-      },
-      schemaItems () {
-         const db = this.currentWorkspace.structure.find(db => db.name === this.selectedSchema);
-         if (db)
-            return db.tables.filter(table => table.type === 'table');
-
-         return [];
-      },
-      filename () {
-         const date = moment().format('YYYY-MM-DD');
-         return `${this.selectedSchema}_${date}.${this.options.outputFormat}`;
-      },
-      dumpFilePath () {
-         return `${this.basePath}/${this.filename}`;
-      },
-      includeStructureStatus () {
-         if (this.tables.every(item => item.includeStructure)) return 1;
-         else if (this.tables.some(item => item.includeStructure)) return 2;
-         else return 0;
-      },
-      includeContentStatus () {
-         if (this.tables.every(item => item.includeContent)) return 1;
-         else if (this.tables.some(item => item.includeContent)) return 2;
-         else return 0;
-      },
-      includeDropStatementStatus () {
-         if (this.tables.every(item => item.includeDropStatement)) return 1;
-         else if (this.tables.some(item => item.includeDropStatement)) return 2;
-         else return 0;
-      }
-   },
-   async created () {
-      if (!this.schemaItems.length) await this.refresh();
-
-      window.addEventListener('keydown', this.onKey);
-
-      this.basePath = await Application.getDownloadPathDirectory();
-      this.tables = this.schemaItems.map(item => ({
-         table: item.name,
-         includeStructure: true,
-         includeContent: true,
-         includeDropStatement: true
-      }));
-
-      const structure = ['functions', 'views', 'triggers', 'routines', 'schedulers'];
-
-      structure.forEach(feat => {
-         const val = customizations[this.currentWorkspace.client][feat];
-         if (val)
-            this.options.includes[feat] = true;
-      });
-
-      ipcRenderer.on('export-progress', this.updateProgress);
-   },
-   beforeUnmount () {
-      window.removeEventListener('keydown', this.onKey);
-      ipcRenderer.off('export-progress', this.updateProgress);
-   },
-   methods: {
-      async startExport () {
-         this.isExporting = true;
-         const { uid, client } = this.currentWorkspace;
-         const params = {
-            uid,
-            type: client,
-            schema: this.selectedSchema,
-            outputFile: this.dumpFilePath,
-            tables: [...this.tables],
-            ...this.options
-         };
-
-         try {
-            const { status, response } = await Schema.export(params);
-            if (status === 'success')
-               this.progressStatus = response.cancelled ? this.$t('word.aborted') : this.$t('word.completed');
-            else {
-               this.progressStatus = response;
-               this.addNotification({ status: 'error', message: response });
-            }
-         }
-         catch (err) {
-            this.addNotification({ status: 'error', message: err.stack });
-         }
-
-         this.isExporting = false;
-      },
-      updateProgress (event, state) {
-         this.progressPercentage = Number((state.currentItemIndex / state.totalItems * 100).toFixed(1));
-         switch (state.op) {
-            case 'PROCESSING':
-               this.progressStatus = this.$t('message.processingTableExport', { table: state.currentItem });
-               break;
-            case 'FETCH':
-               this.progressStatus = this.$t('message.fechingTableExport', { table: state.currentItem });
-               break;
-            case 'WRITE':
-               this.progressStatus = this.$t('message.writingTableExport', { table: state.currentItem });
-               break;
-         }
-      },
-      async closeModal () {
-         let willClose = true;
-         if (this.isExporting) {
-            willClose = false;
-            const { response } = await Schema.abortExport();
-            willClose = response.willAbort;
-         }
-
-         if (willClose)
-            this.$emit('close');
-      },
-      onKey (e) {
-         e.stopPropagation();
-         if (e.key === 'Escape')
-            this.closeModal();
-      },
-      checkAllTables () {
-         this.tables = this.tables.map(item => ({ ...item, includeStructure: true, includeContent: true, includeDropStatement: true }));
-      },
-      uncheckAllTables () {
-         this.tables = this.tables.map(item => ({ ...item, includeStructure: false, includeContent: false, includeDropStatement: false }));
-      },
-      toggleAllTablesOption (option) {
-         const options = ['includeStructure', 'includeContent', 'includeDropStatement'];
-         if (!options.includes(option)) return;
-
-         if (this[`${option}Status`] !== 1)
-            this.tables = this.tables.map(item => ({ ...item, [option]: true }));
-         else
-            this.tables = this.tables.map(item => ({ ...item, [option]: false }));
-      },
-      async refresh () {
-         this.isRefreshing = true;
-         await this.refreshSchema({ uid: this.currentWorkspace.uid, schema: this.selectedSchema });
-         this.isRefreshing = false;
-      },
-      async openPathDialog () {
-         const result = await Application.showOpenDialog({ properties: ['openDirectory'] });
-         if (result && !result.canceled)
-            this.basePath = result.filePaths[0];
->>>>>>> 34e8d3e5
       }
    }
    catch (err) {
