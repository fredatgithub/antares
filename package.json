--- conflicted
+++ resolved
@@ -142,10 +142,7 @@
     "@types/pg": "^8.6.5",
     "@typescript-eslint/eslint-plugin": "^5.18.0",
     "@typescript-eslint/parser": "^5.18.0",
-<<<<<<< HEAD
     "@vue/compiler-sfc": "^3.2.33",
-=======
->>>>>>> 34504970
     "all-contributors-cli": "^6.20.0",
     "babel-loader": "^8.2.3",
     "chalk": "^4.1.2",
@@ -177,15 +174,8 @@
     "tree-kill": "^1.2.2",
     "ts-loader": "^9.2.8",
     "typescript": "^4.6.3",
-<<<<<<< HEAD
     "vue-eslint-parser": "^8.3.0",
     "vue-loader": "^16.8.3",
-=======
-    "vue": "^2.6.14",
-    "vue-eslint-parser": "^8.3.0",
-    "vue-loader": "^15.9.8",
-    "vue-template-compiler": "^2.6.14",
->>>>>>> 34504970
     "webpack": "^5.60.0",
     "webpack-cli": "^4.9.1",
     "webpack-dev-server": "^4.4.0"
