import { Page, _electron as electron } from 'playwright';
import { ElectronApplication } from 'playwright-core';
import { test, expect } from '@playwright/test';

let appWindow: Page;
let electronApp: ElectronApplication;

test.beforeAll(async () => {
   electronApp = await electron.launch({ args: ['dist/main.js'] });
   appWindow = await electronApp.firstWindow();
   await appWindow.waitForEvent('load');
});

test('launch app', async () => {
   const isPackaged = await electronApp.evaluate(async ({ app }) => {
      return app.isPackaged;
   });

   expect(isPackaged, 'expect is unpacked').toBe(false);
});

test('main window elements visibility', async () => {
   const visibleSelectors = [
<<<<<<< HEAD
=======
      // '#titlebar',
>>>>>>> c37138c6
      '#window-content',
      '#settingbar',
      '#footer'
   ];

   for (const selector of visibleSelectors)
      expect(await appWindow.isVisible(selector), `expect ${selector} visible`).toBe(true);
});

// test('SQLite connection', async () => {// FIXME: not working on GitHub Actions
//    await appWindow.selectOption('#connection-client', 'sqlite');// Select connection client
//    await appWindow.click('#connection-test');// Press test button
//    await new Promise(resolve => setTimeout(resolve, 50)); // Small toast wait
//    await appWindow.isVisible('.toast-primary');// If success toast
//    await appWindow.click('#connection-save');// Save connection
//    await appWindow.isVisible('.settingbar-top-elements .settingbar-element .dbi-sqlite');// If new connection in settingbar
//    await appWindow.click('#connection-connect');// Connect

//    // TODO: continue test chain
// });

test.afterAll(async () => {
   // await new Promise(resolve => setTimeout(resolve, 10000));
   await electronApp.close();
});<|MERGE_RESOLUTION|>--- conflicted
+++ resolved
@@ -21,10 +21,7 @@
 
 test('main window elements visibility', async () => {
    const visibleSelectors = [
-<<<<<<< HEAD
-=======
       // '#titlebar',
->>>>>>> c37138c6
       '#window-content',
       '#settingbar',
       '#footer'
